--- conflicted
+++ resolved
@@ -15,11 +15,11 @@
 	protocol    string
 }
 
-type ServiceType string
+type ServiceType int
 
 const (
-	HTTP ServiceType = "http"
-	GRPC ServiceType = "grpc"
+	HTTP ServiceType = iota
+	GRPC
 )
 
 type ProviderOption func(*Provider)
@@ -49,25 +49,22 @@
 	return provider
 }
 
+// WithHost specifies the port of the flagd server. Defaults to 8080
 func WithPort(port int32) ProviderOption {
 	return func(p *Provider) {
 		p.port = port
 	}
 }
 
+// WithHost specifies the host name of the flagd server. Defaults to localhost
 func WithHost(host string) ProviderOption {
 	return func(p *Provider) {
 		p.host = host
 	}
 }
 
-<<<<<<< HEAD
-// service should be one of "http" or "grpc", if not the default "http" will be used
+// WithService specifies the type of the service. service should be one of "http" or "grpc", if not the default "http" will be used
 func WithService(service ServiceType) ProviderOption {
-=======
-// WithService specifies the type of the service. service should be one of "http" or "grpc", if not the default "http" will be used
-func WithService(service string) ProviderOption {
->>>>>>> e2953017
 	return func(p *Provider) {
 		p.serviceName = service
 	}
